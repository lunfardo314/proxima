package peering

import (
	"fmt"

	"github.com/libp2p/go-libp2p/core/network"
	"github.com/libp2p/go-libp2p/core/peer"
	"github.com/lunfardo314/proxima/core/txmetadata"
	"github.com/lunfardo314/unitrie/common"
)

func (ps *Peers) gossipStreamHandler(stream network.Stream) {

	defer func() {
		stream.Close()
		ps.Log().Infof("[peering] gossip: streamHandler exit")
	}()

	id := stream.Conn().RemotePeer()

	known, blacklisted, _ := ps.knownPeer(id, func(p *Peer) {
	})
	if blacklisted {
		// ignore
		return
	}
	if !known {
		if !ps.isAutopeeringEnabled() {
			// node does not take any incoming dynamic peers
<<<<<<< HEAD
			ps.Log().Errorf("[peering] node does not take any incoming dynamic peers")
=======
			ps.Log().Warnf("[peering] node does not take any incoming dynamic peers")
>>>>>>> f7cd9812
			return
		}
		ps.Log().Infof("[peering] incoming peer request. Add new dynamic peer %s", id.String())
	}

	// receive start
	_, err := readFrame(stream)
	if err != nil {
		ps.Log().Errorf("[peering] hb: error while reading start message from peer %s: err='%v'", ShortPeerIDString(id), err)
		return
	}
	for {
		txBytesWithMetadata, err := readFrame(stream)
		ps.inMsgCounter.Inc()
		_, blacklisted, _ := ps.knownPeer(id, func(p *Peer) {
			p.numIncomingTx++
		})
		if blacklisted {
			// ignore
			return
		}
		if err != nil {
			ps.Log().Errorf("gossip: error while reading message from peer %s: %v", id.String(), err)
			return
		}

		metadataBytes, txBytes, err := txmetadata.SplitTxBytesWithMetadata(txBytesWithMetadata)
		if err != nil {
			// protocol violation
			err = fmt.Errorf("gossip: error while parsing tx message from peer %s: %v", id.String(), err)
			ps.Log().Error(err)
			ps.dropPeer(id, err.Error(), true)
			return
		}
		metadata, err := txmetadata.TransactionMetadataFromBytes(metadataBytes)
		if err != nil {
			// protocol violation
			err = fmt.Errorf("gossip: error while parsing tx message metadata from peer %s: %v", id.String(), err)
			ps.Log().Error(err)
			ps.dropPeer(id, err.Error(), true)
			return
		}

		ps.transactionsReceivedCounter.Inc()
		ps.txBytesReceivedCounter.Add(float64(len(txBytesWithMetadata)))

		go ps.onReceiveTx(id, txBytes, metadata)
	}
}

func (ps *Peers) GossipTxBytesToPeers(txBytes []byte, metadata *txmetadata.TransactionMetadata, except ...peer.ID) {
	targets := ps.peerIDsAlive(except...)
	ps.sendTxBytesWithMetadataToPeers(targets, txBytes, metadata)
}

func (ps *Peers) sendTxBytesWithMetadataToPeers(ids []peer.ID, txBytes []byte, metadata *txmetadata.TransactionMetadata) {
	msg := gossipMsgWrapper{
		metadata: metadata,
		txBytes:  txBytes,
	}
	ps.sendMsgBytesOutMulti(ids, ps.lppProtocolGossip, msg.Bytes())
}

func (ps *Peers) SendTxBytesWithMetadataToPeer(id peer.ID, txBytes []byte, metadata *txmetadata.TransactionMetadata) bool {
	msg := gossipMsgWrapper{
		metadata: metadata,
		txBytes:  txBytes,
	}
	return ps.sendMsgBytesOut(id, ps.lppProtocolGossip, msg.Bytes())
}

// message wrapper
type gossipMsgWrapper struct {
	metadata *txmetadata.TransactionMetadata
	txBytes  []byte
}

func (gm gossipMsgWrapper) Bytes() []byte {
	return common.ConcatBytes(gm.metadata.Bytes(), gm.txBytes)
}<|MERGE_RESOLUTION|>--- conflicted
+++ resolved
@@ -27,11 +27,7 @@
 	if !known {
 		if !ps.isAutopeeringEnabled() {
 			// node does not take any incoming dynamic peers
-<<<<<<< HEAD
-			ps.Log().Errorf("[peering] node does not take any incoming dynamic peers")
-=======
 			ps.Log().Warnf("[peering] node does not take any incoming dynamic peers")
->>>>>>> f7cd9812
 			return
 		}
 		ps.Log().Infof("[peering] incoming peer request. Add new dynamic peer %s", id.String())
