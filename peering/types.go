package peering

import (
	"crypto/ed25519"
	"encoding/hex"
	"fmt"
	"sync"
	"time"

	dht "github.com/libp2p/go-libp2p-kad-dht"
	p2pcrypto "github.com/libp2p/go-libp2p/core/crypto"
	"github.com/libp2p/go-libp2p/core/host"
	"github.com/libp2p/go-libp2p/core/network"
	"github.com/libp2p/go-libp2p/core/peer"
	"github.com/libp2p/go-libp2p/core/protocol"
	"github.com/libp2p/go-libp2p/p2p/discovery/routing"
	"github.com/lunfardo314/proxima/core/txmetadata"
	"github.com/lunfardo314/proxima/global"
	"github.com/lunfardo314/proxima/ledger"
	"github.com/lunfardo314/proxima/util"
	"github.com/lunfardo314/proxima/util/set"
	"github.com/multiformats/go-multiaddr"
	"github.com/spf13/viper"
	"go.uber.org/atomic"
)

type (
	environment interface {
		global.NodeGlobal
	}

	Config struct {
		HostIDPrivateKey   ed25519.PrivateKey
		HostID             peer.ID
		HostPort           int
		PreConfiguredPeers map[string]_multiaddr // name -> PeerAddr. Static peers used also for bootstrap
		// MaxDynamicPeers if MaxDynamicPeers <= len(PreConfiguredPeers), autopeering is disabled, otherwise up to
		// MaxDynamicPeers - len(PreConfiguredPeers) will be auto-peered
		MaxDynamicPeers int
		// Node info
		IgnoreAllPullRequests                 bool
		AcceptPullRequestsFromStaticPeersOnly bool
		// AllowLocalIPs defines if local IPs are allowed to be used for autopeering.
		AllowLocalIPs bool `default:"false" usage:"allow local IPs to be used for autopeering"`
		// used for testing only. Otherwise, remote peer sets the pull flags
		ForcePullFromAllPeers bool
		// timeout for heartbeat. If not set, used special defaultSendHeartbeatTimeout
		SendTimeoutHeartbeat time.Duration

		// wait time to allow a blacklisted peer to connect again
		BlacklistTTL int
		// wait time after a disconnected peer can be reconnected again
		CooloffListTTL int

		// disable Quicreuse
		DisableQuicreuse bool
	}

	_multiaddr struct {
		addrString string
		multiaddr.Multiaddr
	}

	staticPeerInfo struct {
		maddr      multiaddr.Multiaddr
		name       string
		addrString string
	}

	Peers struct {
		environment

		mutex            sync.RWMutex
		cfg              *Config
		stopOnce         sync.Once
		host             host.Host
		kademliaDHT      *dht.IpfsDHT // not nil if autopeering is enabled
		routingDiscovery *routing.RoutingDiscovery
		peers            map[peer.ID]*Peer // except self/host
		staticPeers      map[peer.ID]*staticPeerInfo
<<<<<<< HEAD
=======
		lastHBReceived   atomic.Time
>>>>>>> f7cd9812
		blacklist        map[peer.ID]_deadlineWithReason
		cooloffList      map[peer.ID]time.Time
		connectList      set.Set[peer.ID]

		// on receive handlers
		onReceiveTx     func(from peer.ID, txBytes []byte, mdata *txmetadata.TransactionMetadata)
		onReceivePullTx func(from peer.ID, txid ledger.TransactionID)
		// lpp protocol names
		lppProtocolGossip    protocol.ID
		lppProtocolPull      protocol.ID
		lppProtocolHeartbeat protocol.ID
		rendezvousString     string
		metrics
	}

	_deadlineWithReason struct {
		time.Time
		reason string
	}
	peersStats struct {
		peersAll         int
		peersStatic      int
		peersDead        int
		peersAlive       int
		peersPullTargets int
	}

	peerStream struct {
		mutex  sync.RWMutex
		stream network.Stream
	}

	Peer struct {
		id                     peer.ID
		name                   string
		streams                map[protocol.ID]*peerStream
		isStatic               bool // statically pre-configured (manual peering)
		respondsToPullRequests bool // from hb info
		whenAdded              time.Time
		lastHeartbeatReceived  time.Time
		lastLoggedConnected    bool // toggle
		// ring buffer with last clock differences
		clockDifferences         [10]time.Duration
		clockDifferencesIdx      int
		clockDifferenceQuartiles [3]time.Duration
		// ring buffer with durations between subsequent HB messages
		hbMsgDifferences         [10]time.Duration
		hbMsgDifferencesIdx      int
		hbMsgDifferenceQuartiles [3]time.Duration
		// ranks
		rankByLastHBReceived  int
		rankByClockDifference int
		// msg counters
		numIncomingHB   int
		numIncomingPull int
		numIncomingTx   int

		numHBSendErr int
	}
)

const (
	Name     = "peers"
	TraceTag = Name
)

const (
	// protocol name templates. Last component is first 8 bytes of ledger constraint library hash, interpreted as bigendian uint64
	// Peering is only possible between same versions of the ledger.
	// Nodes with different versions of the ledger constraints will just ignore each other
	lppProtocolGossip    = "/proxima/gossip/%d"
	lppProtocolPull      = "/proxima/pull/%d"
	lppProtocolHeartbeat = "/proxima/heartbeat/%d"

	// clockTolerance is how big the difference between local and remote clocks is tolerated.
	// The difference includes difference between local clocks (positive or negative) plus
	// positive heartbeat message latency between peers
	// In any case nodes has interest to sync their clocks with global reference.
	// This constant indicates when to drop the peer
	clockTolerance = 4 * time.Second

	// if the node is bootstrap, and it has configured less than numMaxDynamicPeersForBootNodeAtLeast
	// of dynamic peer cap, use this instead
	//numMaxDynamicPeersForBootNodeAtLeast = 10

	// heartbeatRate heartbeat issued every period
	heartbeatRate      = 2 * time.Second
	aliveNumHeartbeats = 10 // if no hb over this period, it means not-alive -> dynamic peer will be dropped
	aliveDuration      = time.Duration(aliveNumHeartbeats) * heartbeatRate
	blacklistTTL       = 2 * time.Minute
	cooloffTTL         = 10 * time.Second
	// gracePeriodAfterAdded period of time peer is considered not dead after added even if messages are not coming
	gracePeriodAfterAdded = 15 * heartbeatRate
	logPeersEvery         = 5 * time.Second

	/*
	   ChatGPT:
	   For Quick UDP Internet Connections (QUIC), the dial timeout can vary depending on the network environment and application requirements.
	   Typically, the recommended dial timeout is in the range of 10 to 60 seconds. A shorter timeout (e.g., 10-15 seconds) is
	   common for applications where responsiveness is critical, while longer timeouts (e.g., 30-60 seconds) may be suitable
	   for more stable or less time-sensitive environments.

	   In some scenarios, particularly when using QUIC in environments like Cloudflare Tunnels,
	   the timeout for failed connections is reported to be around 60 seconds (GitHub). For OPC UA (which isn't QUIC but a
	   similar protocol for different purposes), various timeouts are set between 10-60 seconds depending on the
	   operation being performed (OPC Labs Knowledge Base). This suggests a reasonable ballpark range for QUIC timeouts too.

	   However, the ideal timeout depends on how tolerant the system is to network latency and connection delays.
	*/

	// default timeouts for QUIC
	// HB must dial usually
	defaultSendHeartbeatTimeout = 10 * time.Second
)

func readPeeringConfig() (*Config, error) {
	cfg := &Config{
		PreConfiguredPeers: make(map[string]_multiaddr),
	}
	cfg.HostPort = viper.GetInt("peering.host.port")
	if cfg.HostPort == 0 {
		return nil, fmt.Errorf("peering.host.port: wrong port")
	}
	pkStr := viper.GetString("peering.host.id_private_key")
	pkBin, err := hex.DecodeString(pkStr)
	if err != nil {
		return nil, fmt.Errorf("host.id_private_key: wrong id private key: %v", err)
	}
	if len(pkBin) != ed25519.PrivateKeySize {
		return nil, fmt.Errorf("host.private_key: wrong host id private key size")
	}
	cfg.HostIDPrivateKey = pkBin

	encodedHostID := viper.GetString("peering.host.id")
	cfg.HostID, err = peer.Decode(encodedHostID)
	if err != nil {
		return nil, fmt.Errorf("can't decode host ID: %v", err)
	}
	privKey, err := p2pcrypto.UnmarshalEd25519PrivateKey(cfg.HostIDPrivateKey)
	if err != nil {
		return nil, fmt.Errorf("UnmarshalEd25519PrivateKey: %v", err)
	}

	if !cfg.HostID.MatchesPrivateKey(privKey) {
		return nil, fmt.Errorf("config: host private key does not match hostID")
	}

	peerNames := util.KeysSorted(viper.GetStringMap("peering.peers"), func(k1, k2 string) bool {
		return k1 < k2
	})

	for _, peerName := range peerNames {
		addrString := viper.GetString("peering.peers." + peerName)
		maddr, err := multiaddr.NewMultiaddr(addrString)
		if err != nil {
			return nil, fmt.Errorf("can't parse multiaddress: %w", err)
		}
		cfg.PreConfiguredPeers[peerName] = _multiaddr{
			addrString: addrString,
			Multiaddr:  maddr,
		}
	}

	cfg.MaxDynamicPeers = viper.GetInt("peering.max_dynamic_peers")
	if cfg.MaxDynamicPeers < 0 {
		cfg.MaxDynamicPeers = 0
	}

	cfg.IgnoreAllPullRequests = viper.GetBool("peering.ignore_pull_requests")
	cfg.AcceptPullRequestsFromStaticPeersOnly = viper.GetBool("peering.pull_requests_from_static_peers_only")
	cfg.AllowLocalIPs = viper.GetBool("peering.allow_local_ips")

	cfg.SendTimeoutHeartbeat = time.Duration(viper.GetInt("peering.send_timeout_hb_millis")) * time.Millisecond
	if cfg.SendTimeoutHeartbeat == 0 {
		cfg.SendTimeoutHeartbeat = defaultSendHeartbeatTimeout
	}
	cfg.BlacklistTTL = viper.GetInt("blacklist_ttl")
	if cfg.BlacklistTTL == 0 {
		cfg.BlacklistTTL = int(blacklistTTL)
	}
	cfg.CooloffListTTL = viper.GetInt("coolofflist_ttl")
	if cfg.CooloffListTTL == 0 {
		cfg.CooloffListTTL = int(cooloffTTL)
	}
	cfg.DisableQuicreuse = viper.GetBool("peering.disable_quicreuse")
	return cfg, nil
}<|MERGE_RESOLUTION|>--- conflicted
+++ resolved
@@ -78,10 +78,7 @@
 		routingDiscovery *routing.RoutingDiscovery
 		peers            map[peer.ID]*Peer // except self/host
 		staticPeers      map[peer.ID]*staticPeerInfo
-<<<<<<< HEAD
-=======
 		lastHBReceived   atomic.Time
->>>>>>> f7cd9812
 		blacklist        map[peer.ID]_deadlineWithReason
 		cooloffList      map[peer.ID]time.Time
 		connectList      set.Set[peer.ID]
