--- conflicted
+++ resolved
@@ -369,11 +369,7 @@
 		time.Sleep(100 * time.Millisecond) //?? Delay
 		err := ps.dialPeer(addrInfo.ID, p, static)
 		if err != nil {
-<<<<<<< HEAD
-			ps.Log().Errorf("[peering] dialPeer err %s", err.Error())
-=======
 			ps.Log().Warnf("[peering] dialPeer err %s", err.Error())
->>>>>>> f7cd9812
 			ps.host.Peerstore().RemovePeer(addrInfo.ID)
 			ps.mutex.Lock()
 			ps._removeFromConnectList(addrInfo.ID)
@@ -653,11 +649,7 @@
 	})
 
 	if stream == nil {
-<<<<<<< HEAD
-		ps.Log().Errorf("[peering] error while sending message to peer %s len=%d id=%s stream==nil", ShortPeerIDString(peerID), len(data), protocolID)
-=======
 		ps.Log().Warnf("[peering] error while sending message to peer %s len=%d id=%s stream==nil", ShortPeerIDString(peerID), len(data), protocolID)
->>>>>>> f7cd9812
 		return false
 	}
 
@@ -678,19 +670,11 @@
 
 	select {
 	case <-ctx.Done():
-<<<<<<< HEAD
-		ps.Log().Errorf("[peering] error while sending message to peer %s len=%d id=%s err=%v", ShortPeerIDString(peerID), len(data), protocolID, ctx.Err())
-		return false
-	case err = <-done:
-		if err != nil {
-			ps.Log().Errorf("[peering] error while sending message to peer %s len=%d id=%s err=%v", ShortPeerIDString(peerID), len(data), protocolID, err)
-=======
 		ps.Log().Warnf("[peering] error while sending message to peer %s len=%d id=%s err=%v", ShortPeerIDString(peerID), len(data), protocolID, ctx.Err())
 		return false
 	case err = <-done:
 		if err != nil {
 			ps.Log().Warnf("[peering] error while sending message to peer %s len=%d id=%s err=%v", ShortPeerIDString(peerID), len(data), protocolID, err)
->>>>>>> f7cd9812
 			return false
 		}
 	}
