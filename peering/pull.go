--- conflicted
+++ resolved
@@ -15,16 +15,9 @@
 const PullTransactions = byte(iota)
 
 func (ps *Peers) pullStreamHandler(stream network.Stream) {
-<<<<<<< HEAD
-
-	defer func() {
-		stream.Close()
-		ps.Log().Errorf("[peering] pull: streamHandler exit")
-=======
 	defer func() {
 		stream.Close()
 		ps.Log().Warnf("[peering] pull: streamHandler exit")
->>>>>>> f7cd9812
 	}()
 
 	if ps.cfg.IgnoreAllPullRequests {
@@ -43,11 +36,7 @@
 	if !known {
 		if !ps.isAutopeeringEnabled() {
 			// node does not take any incoming dynamic peers
-<<<<<<< HEAD
-			ps.Log().Errorf("[peering] node does not take any incoming dynamic peers")
-=======
 			ps.Log().Warnf("[peering] node does not take any incoming dynamic peers")
->>>>>>> f7cd9812
 			return
 		}
 		ps.Log().Infof("[peering] incoming peer request. Add new dynamic peer %s", id.String())
@@ -77,15 +66,6 @@
 		ps.inMsgCounter.Inc()
 		switch {
 		case err != nil:
-<<<<<<< HEAD
-			ps.Log().Error("pull: error while reading message from peer %s: %v", id.String(), err)
-			return
-		case len(msgData) == 0:
-			ps.Log().Error("pull: error while reading message from peer %s: empty data", id.String())
-			return
-		case msgData[0] != PullTransactions:
-			ps.Log().Error("pull: wrong msg type '%d'", msgData[0])
-=======
 			ps.Log().Errorf("pull: error while reading message from peer %s: %v", id.String(), err)
 			return
 		case len(msgData) == 0:
@@ -93,18 +73,13 @@
 			return
 		case msgData[0] != PullTransactions:
 			ps.Log().Errorf("pull: wrong msg type '%d'", msgData[0])
->>>>>>> f7cd9812
 			return
 		}
 
 		var txid ledger.TransactionID
 		txid, err = decodePullTransactionMsg(msgData)
 		if err != nil {
-<<<<<<< HEAD
-			ps.Log().Error("pull: error while decoding message: %v", err)
-=======
 			ps.Log().Errorf("pull: error while decoding message: %v", err)
->>>>>>> f7cd9812
 			return
 		}
 		go ps.onReceivePullTx(id, txid)
