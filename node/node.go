--- conflicted
+++ resolved
@@ -329,11 +329,8 @@
 
 func (p *ProximaNode) SnapshotBranchID() *ledger.TransactionID {
 	return &p.snapshotBranchID
-<<<<<<< HEAD
-=======
 }
 
 func (p *ProximaNode) IsDisconnectedForDuration() time.Duration {
 	return p.peers.IsDisconnectedForDuration()
->>>>>>> f7cd9812
 }